{
  "name": "ponos",
  "version": "2.0.0",
  "description": "An opinionated queue based worker server for node.",
  "main": "lib/index.js",
  "engines": {
    "node": ">=4"
  },
  "scripts": {
    "build": "babel --out-dir lib src",
    "build:clean": "rm -rf lib",
    "changelog": "github-changes -o Runnable -r ponos -a --only-pulls --use-commit-body --order-semver",
    "coverage": "istanbul cover ./node_modules/.bin/_mocha -- $npm_package_options_mocha test/unit && npm run coverage-check",
    "coverage-check": "istanbul check-coverage && echo 'Coverage check successful!'",
    "coveralls": "cat ./coverage/lcov.info | coveralls",
    "docs": "jsdoc --recurse --readme ./README.md lib/",
    "format": "standard --format",
    "functional": "mocha $npm_package_options_mocha test/functional",
    "lint": "npm run lint:format && npm run lint:type",
    "lint:format": "standard --verbose",
    "lint:type": "flow --timeout 30",
    "prepublish": "not-in-install && npm run build || in-install",
    "test": "npm run lint && npm run unit && npm run functional",
    "unit": "mocha $npm_package_options_mocha test/unit"
  },
  "repository": {
    "type": "git",
    "url": "https://github.com/Runnable/ponos.git"
  },
  "options": {
    "mocha": "--require resources/mocha-bootstrap --recursive --reporter spec --bail --timeout 5000 --compilers js:babel-register"
  },
  "keywords": [
    "worker",
    "queue",
    "rabbit",
    "job",
    "message"
  ],
  "author": "Ryan Sandor Richards <sandor.richards@gmail.com>",
  "contributors": [
    "Bryan Kendall <bryan@runnable.com>"
  ],
  "license": "MIT",
  "bugs": {
    "url": "https://github.com/Runnable/ponos/issues"
  },
  "homepage": "https://github.com/Runnable/ponos",
  "standard": {
    "parser": "babel-eslint",
    "globals": [
      "describe",
      "it",
      "before",
      "after",
      "beforeEach",
      "afterEach"
    ]
  },
  "dependencies": {
    "101": "^1.1.1",
    "amqplib": "^0.4.1",
    "bluebird": "^3.0.5",
    "bunyan": "^1.5.1",
    "error-cat": "^1.3.4",
    "es6-error": "^2.0.2",
    "immutable": "^3.8.1",
    "monitor-dog": "1.5.0",
    "uuid": "^2.0.2"
  },
  "devDependencies": {
    "babel-eslint": "^6.0.4",
    "babel-plugin-transform-class-properties": "^6.8.0",
    "babel-plugin-transform-flow-strip-types": "^6.8.0",
    "babel-register": "^6.8.0",
    "chai": "^3.3.0",
    "chai-as-promised": "^5.1.0",
    "coveralls": "^2.11.4",
    "flow-bin": "^0.24.2",
    "github-changes": "^1.0.0",
    "in-publish": "^2.0.0",
    "istanbul": "^0.4.0",
    "jsdoc": "^3.4.0",
    "mocha": "^2.3.3",
    "sinon": "^1.17.0",
<<<<<<< HEAD
    "sinon-as-promised": "^4.0.0",
    "standard": "^6.0.7"
=======
    "standard": "^7.0.1"
>>>>>>> a8951831
  }
}<|MERGE_RESOLUTION|>--- conflicted
+++ resolved
@@ -83,11 +83,7 @@
     "jsdoc": "^3.4.0",
     "mocha": "^2.3.3",
     "sinon": "^1.17.0",
-<<<<<<< HEAD
     "sinon-as-promised": "^4.0.0",
-    "standard": "^6.0.7"
-=======
     "standard": "^7.0.1"
->>>>>>> a8951831
   }
 }