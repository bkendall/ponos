{
  "name": "ponos",
  "version": "1.1.0",
  "description": "An opinionated queue based worker server for node.",
  "main": "index.js",
  "scripts": {
    "changelog": "github-changes -o Runnable -r ponos -a --only-pulls --use-commit-body --order-semver",
    "coverage": "istanbul cover ./node_modules/.bin/_mocha -- $npm_package_options_mocha test/unit && npm run coverage-check",
    "coverage-check": "istanbul check-coverage && echo 'Coverage check successful!'",
    "coveralls": "cat ./coverage/lcov.info | coveralls",
<<<<<<< HEAD
    "format": "standard --format",
    "functional": "mocha --recursive --reporter spec test/functional",
    "lint": "standard",
=======
    "functional": "mocha $npm_package_options_mocha test/functional",
    "lint": "eslint .",
>>>>>>> 4912c6e0
    "test": "npm run lint && npm run unit && npm run functional",
    "unit": "mocha $npm_package_options_mocha --timeout 5000 test/unit"
  },
  "repository": {
    "type": "git",
    "url": "https://github.com/Runnable/ponos.git"
  },
  "options": {
    "mocha": "--require resources/mocha-bootstrap --recursive --reporter spec --bail"
  },
  "keywords": [
    "worker",
    "queue",
    "rabbit",
    "job",
    "message"
  ],
  "author": "Ryan Sandor Richards <sandor.richards@gmail.com>",
  "contributors": [
    "Bryan Kendall <bryan@runnable.com>"
  ],
  "license": "MIT",
  "bugs": {
    "url": "https://github.com/Runnable/ponos/issues"
  },
  "homepage": "https://github.com/Runnable/ponos",
  "standard": {
    "globals": [
      "describe",
      "it",
      "before",
      "after",
      "beforeEach",
      "afterEach"
    ]
  },
  "dependencies": {
    "101": "^1.1.1",
    "bluebird": "^3.0.5",
    "bunyan": "^1.5.1",
    "debug": "^2.2.0",
    "error-cat": "^1.3.4",
    "runnable-hermes": "^6.2.1"
  },
  "devDependencies": {
    "async": "^1.4.2",
    "chai": "^3.3.0",
    "chai-as-promised": "^5.1.0",
    "coveralls": "^2.11.4",
    "github-changes": "^1.0.0",
    "istanbul": "^0.4.0",
    "mocha": "^2.3.3",
    "sinon": "^1.17.0",
    "standard": "^5.3.1"
  }
}<|MERGE_RESOLUTION|>--- conflicted
+++ resolved
@@ -8,23 +8,18 @@
     "coverage": "istanbul cover ./node_modules/.bin/_mocha -- $npm_package_options_mocha test/unit && npm run coverage-check",
     "coverage-check": "istanbul check-coverage && echo 'Coverage check successful!'",
     "coveralls": "cat ./coverage/lcov.info | coveralls",
-<<<<<<< HEAD
     "format": "standard --format",
-    "functional": "mocha --recursive --reporter spec test/functional",
+    "functional": "mocha $npm_package_options_mocha test/functional",
     "lint": "standard",
-=======
-    "functional": "mocha $npm_package_options_mocha test/functional",
-    "lint": "eslint .",
->>>>>>> 4912c6e0
     "test": "npm run lint && npm run unit && npm run functional",
-    "unit": "mocha $npm_package_options_mocha --timeout 5000 test/unit"
+    "unit": "mocha $npm_package_options_mocha test/unit"
   },
   "repository": {
     "type": "git",
     "url": "https://github.com/Runnable/ponos.git"
   },
   "options": {
-    "mocha": "--require resources/mocha-bootstrap --recursive --reporter spec --bail"
+    "mocha": "--require resources/mocha-bootstrap --recursive --reporter spec --bail --timeout 5000"
   },
   "keywords": [
     "worker",
