'use strict';

var Promise = require('bluebird');
var TaskFatalError = require('./errors/task-fatal-error');
var TimeoutError = Promise.TimeoutError;
var assign = require('101/assign');
var defaults = require('101/defaults');
var error = require('./error');
var exists = require('101/exists');
<<<<<<< HEAD
var log = require('./logger');
=======
var log = require('./logger').child({ module: 'worker' });
var merge = require('101/put');
>>>>>>> 7cfd4c02
var pick = require('101/pick');

/**
 * Worker module, for performing job tasks.
 * @author Bryan Kendall
 * @author Ryan Sandor Richards
 * @module ponos
 */
module.exports = Worker;

/**
 * Worker class: performs tasks for jobs on a given queue.
 * @class
 * @param {object} opts Options for the worker
 * @param {string} opts.queue Name of the queue for the job the worker
 *   is processing.
 * @param {function} opts.task A function to handle the tasks
 * @param {object} opts.job Data for the job to process.
 * @param {function} opts.done Callback to execute when the job has successfully
 *   been completed.
 * @param {boolean} [opts.runNow] Whether or not to run the job immediately,
 *   defaults to `true`.
 * @param {bunyan} [opts.log] The bunyan logger to use when logging messages
 *   from the worker.
 */
function Worker (opts) {
  // managed required fields
  var fields = [
    'queue',
    'task',
    'job',
    'done'
  ];
  fields.forEach(function (f) {
    if (!exists(opts[f])) {
      throw new Error(f + ' is required for a Worker');
    }
  });

  // manage field defaults
  fields.push('runNow');
  opts = pick(opts, fields);
  defaults(opts, {
    // default non-required user options
    runNow: true,
    log: log,
    // other options
    attempt: 0,
    msTimeout: process.env.WORKER_TIMEOUT || 0,
    retryDelay: process.env.WORKER_MIN_RETRY_DELAY || 1
  });

  // put all opts on this
  assign(this, opts);
  this.log.info({ queue: this.queue, job: this.job }, 'Worker created');

  if (this.runNow) {
    this.run();
  }
}

/**
 * Factory method for creating new workers. This method exists to make it easier
 * to unit test other modules that need to instantiate new workers.
 * @see Worker
 * @param {object} opts opts
 * @returns {Worker} New Worker
 */
Worker.create = function (opts) {
  return new Worker(opts);
};

/**
 * Runs the worker. If the task for the job fails, then this method will retry
 * the task (with an exponential backoff) a number of times defined by the
 * environment of the process.
 * @returns {promise} Promise resolved once the task succeeds or fails.
 */
Worker.prototype.run = function () {
  var jobAndQueueData = {
    queue: this.queue,
    job: this.job
  };
  return Promise.resolve().bind(this)
    .then(function runTheTask () {
<<<<<<< HEAD
      var attemptData = { attempt: this.attempt++ };
      this.log.info(merge(jobAndQueueData, attemptData), 'Running task');
      return this.task(this.job);
=======
      var attemptData = {
        attempt: this.attempt++,
        timeout: this.msTimeout
      };
      log.info(merge(jobAndQueueData, attemptData), 'Running task');
      var taskPromise = Promise.resolve().bind(this)
        .then(function () {
          return Promise.resolve().bind(this)
            .cancellable()
            .then(function () { return this.task(this.job); });
        });
      if (this.msTimeout) {
        taskPromise = taskPromise.timeout(this.msTimeout);
      }
      return taskPromise;
>>>>>>> 7cfd4c02
    })
    .then(function successDone (result) {
      this.log.info(
        merge(jobAndQueueData, { result: result }),
        'Task complete'
      );
      return this.done();
    })
    // if the type is TimeoutError, we will log and retry
    .catch(TimeoutError, function timeoutErrRetry (err) {
      log.warn(merge(jobAndQueueData, { err: err }), 'Task timed out');
      // just by throwing this type of error, we will retry :)
      throw err;
    })
    // if it's a known type of error, we can't accomplish the task
    .catch(TaskFatalError, function knownErrDone (err) {
      error.log(err);
      // If we encounter a fatal error we should no longer try to schedule
      // the job.
      return this.done();
    })
    .catch(function unknownErrRetry (err) {
      var attemptData = {
        err: err,
        nextAttemptDelay: this.retryDelay
      };
      this.log.warn(
        merge(jobAndQueueData, attemptData),
        'Task failed, retrying'
      );

      // Try again after a delay
      return Promise.delay(this.retryDelay).bind(this)
        .then(function retryRun () {
          // Exponentially increase the retry delay
          if (this.retryDelay < process.env.WORKER_MAX_RETRY_DELAY) {
            this.retryDelay *= 2;
          }
          return this.run();
        });
    });
};<|MERGE_RESOLUTION|>--- conflicted
+++ resolved
@@ -7,12 +7,8 @@
 var defaults = require('101/defaults');
 var error = require('./error');
 var exists = require('101/exists');
-<<<<<<< HEAD
 var log = require('./logger');
-=======
-var log = require('./logger').child({ module: 'worker' });
 var merge = require('101/put');
->>>>>>> 7cfd4c02
 var pick = require('101/pick');
 
 /**
@@ -98,16 +94,11 @@
   };
   return Promise.resolve().bind(this)
     .then(function runTheTask () {
-<<<<<<< HEAD
-      var attemptData = { attempt: this.attempt++ };
-      this.log.info(merge(jobAndQueueData, attemptData), 'Running task');
-      return this.task(this.job);
-=======
       var attemptData = {
         attempt: this.attempt++,
         timeout: this.msTimeout
       };
-      log.info(merge(jobAndQueueData, attemptData), 'Running task');
+      this.log.info(merge(jobAndQueueData, attemptData), 'Running task');
       var taskPromise = Promise.resolve().bind(this)
         .then(function () {
           return Promise.resolve().bind(this)
@@ -118,7 +109,6 @@
         taskPromise = taskPromise.timeout(this.msTimeout);
       }
       return taskPromise;
->>>>>>> 7cfd4c02
     })
     .then(function successDone (result) {
       this.log.info(
