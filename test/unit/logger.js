'use strict'

<<<<<<< HEAD
var chai = require('chai')
chai.use(require('chai-as-promised'))
var assert = chai.assert
=======
var chai = require('chai');
var assert = chai.assert;
>>>>>>> 4912c6e0

var log = require('../../lib/logger')

describe('logger', function () {
  it('should use return one stream by default', function () {
    var streams = log.getStreams()
    assert.lengthOf(streams, 1)
    assert.equal(streams[0].stream, process.stdout)
  })
})<|MERGE_RESOLUTION|>--- conflicted
+++ resolved
@@ -1,13 +1,7 @@
 'use strict'
 
-<<<<<<< HEAD
 var chai = require('chai')
-chai.use(require('chai-as-promised'))
 var assert = chai.assert
-=======
-var chai = require('chai');
-var assert = chai.assert;
->>>>>>> 4912c6e0
 
 var log = require('../../lib/logger')
 
