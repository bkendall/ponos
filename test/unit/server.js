'use strict'

<<<<<<< HEAD
var chai = require('chai')
chai.use(require('chai-as-promised'))
var assert = chai.assert
var sinon = require('sinon')
=======
var chai = require('chai');
var assert = chai.assert;
var sinon = require('sinon');
>>>>>>> 4912c6e0

var Promise = require('bluebird')
var hermes = require('runnable-hermes')
var noop = require('101/noop')

var ponos = require('../../')
var Worker = require('../../lib/worker')
var ponosDefaultLogger = require('../../lib/logger')

var tasks = {
  'test-queue-01': worker,
  'test-queue-02': worker
}
function worker (job, done) {} // eslint-disable-line no-unused-vars

describe('Server', function () {
  var server
  beforeEach(function () { sinon.stub(Worker, 'create') })
  beforeEach(function () {
    server = new ponos.Server({ queues: Object.keys(tasks) })
    sinon.stub(server.hermes, 'connectAsync').returns(Promise.resolve())
    sinon.stub(server.hermes, 'subscribe').returns(Promise.resolve())
    sinon.stub(server.hermes, 'closeAsync').returns(Promise.resolve())
    sinon.spy(server.errorCat, 'report')
  })
  afterEach(function () {
    server.hermes.connectAsync.restore()
    server.hermes.subscribe.restore()
    server.hermes.closeAsync.restore()
    server.errorCat.report.restore()
  })
  afterEach(function () { Worker.create.restore() })

  describe('Constructor', function () {
    beforeEach(function () {
      sinon.stub(hermes, 'hermesSingletonFactory').returns(noop)
    })
    afterEach(function () { hermes.hermesSingletonFactory.restore() })

    describe('with rabbitmq env vars', function () {
      var envs = {
        HOSTNAME: 'foobar',
        PORT: 42,
        USERNAME: 'luke',
        PASSWORD: 'skywalker'
      }

      before(function () {
        Object.keys(envs).forEach(function (k) {
          var oldVal = process.env['RABBITMQ_' + k]
          process.env['RABBITMQ_' + k] = envs[k]
          envs[k] = oldVal
        })
      })

      after(function () {
        Object.keys(envs).forEach(function (k) {
          process.env['RABBITMQ_' + k] = envs[k]
        })
      })

      it('should create a hermes client with those options', function () {
        var s = new ponos.Server({ queues: Object.keys(tasks) })
        assert.ok(s)
        var hermesOpts = hermes.hermesSingletonFactory.firstCall.args[0]
        assert.deepEqual(hermesOpts, {
          hostname: 'foobar',
          port: 42,
          username: 'luke',
          password: 'skywalker',
          queues: [ 'test-queue-01', 'test-queue-02' ]
        })
      })
    })

    it('should take a Hermes client', function () {
      var s = new ponos.Server({ hermes: noop })
      assert.ok(s)
      assert.equal(s.hermes, noop)
    })

    it('should default rabbit mq vars', function () {
      var s = new ponos.Server({ queues: Object.keys(tasks) })
      assert.ok(s)
      assert.equal(s.hermes, noop)
      var hermesOpts = hermes.hermesSingletonFactory.firstCall.args[0]
      assert.deepEqual(hermesOpts, {
        hostname: 'localhost',
        port: 5672,
        username: 'guest',
        password: 'guest',
        queues: [ 'test-queue-01', 'test-queue-02' ]
      })
    })

    it('should require a list of queues', function () {
      var s
      assert.throws(function () {
        s = new ponos.Server()
      }, /missing.+queues/)
      assert.notOk(s)
    })

    it('should require a string list of queues', function () {
      var s
      assert.throws(function () {
        s = new ponos.Server({ queues: [{}] })
      }, /queues.+string/)
      assert.notOk(s)
    })

    it('should use the default logger', function () {
      var s = new ponos.Server({ queues: Object.keys(tasks) })
      assert.equal(s.log, ponosDefaultLogger)
    })

    it('should use the provided logger', function () {
      var customLogger = {}
      var s = new ponos.Server({
        queues: Object.keys(tasks),
        log: customLogger
      })
      assert.equal(s.log, customLogger)
    })
  })

  describe('_assertHaveAllTasks', function () {
    afterEach(function () { hermes.hermesSingletonFactory.restore() })

    it('should reject when a queue is missing a task handler', function () {
      // runnable-hermes 6.1.0 introduced .getQueues
      sinon.stub(hermes, 'hermesSingletonFactory').returns({
        getQueues: sinon.stub().returns([ 'a', 'b' ])
      })
      var s = new ponos.Server({ queues: [ 'a', 'b' ] })
      s.setTask('b', noop)
      assert.isRejected(s._assertHaveAllTasks(), /handler not defined/)
    })

    it('should accept when all queues have task handlers', function () {
      // runnable-hermes 6.1.0 introduced .getQueues
      sinon.stub(hermes, 'hermesSingletonFactory').returns({
        getQueues: sinon.stub().returns(['a'])
      })
      var s = new ponos.Server({ queues: ['a'] })
      s.setTask('a', noop)
      assert.isFulfilled(s._assertHaveAllTasks())
    })
  })

  describe('_subscribe', function () {
    var server
    var queues = ['a']

    beforeEach(function () {
      // runnable-hermes 6.1.0 introduced .getQueues
      sinon.stub(hermes, 'hermesSingletonFactory').returns({
        subscribe: noop,
        getQueues: sinon.stub().returns(queues)
      })
      server = new ponos.Server({ queues: queues })
      server.setAllTasks({ a: noop })
      sinon.stub(server.hermes, 'subscribe')
      sinon.stub(server, '_runWorker')
    })

    afterEach(function () {
      server.hermes.subscribe.restore()
      hermes.hermesSingletonFactory.restore()
    })

    it('should apply the correct callback for the given queue', function () {
      server._subscribe('a')
      assert.ok(server.hermes.subscribe.calledOnce)
      assert.ok(server.hermes.subscribe.calledWith('a'))
      var hermesCallback = server.hermes.subscribe.firstCall.args[1]
      var job = { foo: 'bar' }
      hermesCallback(job, noop)
      assert.ok(server._runWorker.calledWith('a', job, noop))
    })
  })

  describe('_subscribeAll', function () {
    var server
    var queues = [ 'a', 'b' ]

    beforeEach(function () {
      // runnable-hermes 6.1.0 introduced .getQueues
      sinon.stub(hermes, 'hermesSingletonFactory').returns({
        subscribe: noop,
        getQueues: sinon.stub().returns(queues)
      })
      server = new ponos.Server({ queues: queues })
      sinon.stub(server, '_subscribe')
      return server.setAllTasks({ a: noop, b: noop })
    })

    afterEach(function () { hermes.hermesSingletonFactory.restore() })

    it('should call `_subscribe` for each queue', function () {
      return assert.isFulfilled(server._subscribeAll())
        .then(function () {
<<<<<<< HEAD
          assert.ok(server._subscribe.calledTwice)
          assert.ok(server._subscribe.calledWith('a'))
          assert.ok(server._subscribe.calledWith('b'))
          done()
        })
        .catch(done)
    })
  })
=======
          assert.ok(server._subscribe.calledTwice);
          assert.ok(server._subscribe.calledWith('a'));
          assert.ok(server._subscribe.calledWith('b'));
        });
    });
  });

  describe('_unsubscribe', function () {
    var server;
    var queues = ['a'];

    beforeEach(function () {
      // runnable-hermes 6.1.0 introduced .getQueues
      sinon.stub(hermes, 'hermesSingletonFactory').returns({
        unsubscribe: sinon.stub().yieldsAsync(null),
        getQueues: sinon.stub().returns(queues)
      });
      server = new ponos.Server({ queues: queues });
      server.setAllTasks({ a: noop });
    });

    afterEach(function () {
      hermes.hermesSingletonFactory.restore();
    });

    it('should apply the correct callback for the given queue', function () {
      return assert.isFulfilled(server._unsubscribe('a', null))
        .then(function () {
          assert.ok(server.hermes.unsubscribe.calledOnce);
          assert.ok(server.hermes.unsubscribe.calledWith('a'));
        });
    });
  });

  describe('_unsubscribeAll', function () {
    var server;
    var queues = [ 'a', 'b' ];

    beforeEach(function () {
      // runnable-hermes 6.1.0 introduced .getQueues
      sinon.stub(hermes, 'hermesSingletonFactory').returns({
        subscribe: noop,
        unsubscribe: noop,
        getQueues: sinon.stub().returns(queues)
      });
      server = new ponos.Server({ queues: queues });
      sinon.stub(server, '_unsubscribe');
      return server.setAllTasks({ a: noop, b: noop });
    });

    afterEach(function () { hermes.hermesSingletonFactory.restore(); });

    it('should call `_unsubscribe` for each queue', function () {
      return assert.isFulfilled(server._unsubscribeAll())
        .then(function () {
          assert.ok(server._unsubscribe.calledTwice);
          assert.ok(server._unsubscribe.calledWith('a'));
          assert.ok(server._unsubscribe.calledWith('b'));
        });
    });
  });
>>>>>>> 4912c6e0

  describe('_runWorker', function () {
    var server
    var taskHandler = function () { return 'yuss' }
    var msTimeout = 1932848

    beforeEach(function () {
      sinon.stub(hermes, 'hermesSingletonFactory').returns({ subscribe: noop })
      server = new ponos.Server({ queues: ['a'] })
      server.setTask('a', taskHandler, { msTimeout: msTimeout })
    })

    afterEach(function () {
      hermes.hermesSingletonFactory.restore()
    })

    it('should provide the correct queue name', function () {
      server._runWorker('a', { bar: 'baz' }, noop)
      assert.ok(Worker.create.calledOnce)
      var opts = Worker.create.firstCall.args[0]
      assert.equal(opts.queue, 'a')
    })

    it('should provide the given job', function () {
      var job = { bar: 'baz' }
      server._runWorker('a', job, noop)
      assert.ok(Worker.create.calledOnce)
      var opts = Worker.create.firstCall.args[0]
      assert.equal(opts.job, job)
    })

    it('should provide the given done function', function () {
      server._runWorker('a', { bar: 'baz' }, noop)
      assert.ok(Worker.create.calledOnce)
      var opts = Worker.create.firstCall.args[0]
      assert.equal(opts.done, noop)
    })

    it('should provide the correct task handler', function () {
      server._runWorker('a', { bar: 'baz' }, noop)
      assert.ok(Worker.create.calledOnce)
      var opts = Worker.create.firstCall.args[0]
      assert.equal(opts.task, taskHandler)
    })

    it('should provide the correct logger', function () {
      server._runWorker('a', { bar: 'baz' }, noop)
      assert.ok(Worker.create.calledOnce)
      var opts = Worker.create.firstCall.args[0]
      assert.equal(opts.log, server.log)
    })

    it('should provide the correct errorCat', function () {
      server._runWorker('a', { bar: 'baz' }, noop)
      assert.ok(Worker.create.calledOnce)
      var opts = Worker.create.firstCall.args[0]
      assert.equal(opts.errorCat, server.errorCat)
    })

    it('should correctly provide custom worker options', function () {
      server._runWorker('a', { bar: 'baz' }, noop)
      assert.ok(Worker.create.calledOnce)
      var opts = Worker.create.firstCall.args[0]
      assert.equal(opts.msTimeout, msTimeout)
    })
  })

  describe('setTask', function () {
    var queue = Object.keys(tasks)[0]
    it('should set the task handler', function () {
      server.setTask(queue, worker)
      assert.isFunction(server._tasks[queue])
    })

    it('should throw if the provided task is not a function', function () {
      assert.throws(function () {
        server.setTask(queue, 'not-a-function')
      }, /not a function/)
    })

    it('should set default worker options', function () {
      server.setTask(queue, worker)
      assert.deepEqual(server._workerOptions[queue], {})
    })

    it('should set worker options for tasks', function () {
      var opts = { msTimeout: 2000 }
      server.setTask(queue, worker, opts)
      assert.deepEqual(server._workerOptions[queue], opts)
    })

    it('should pick only provided options that are valid', function () {
      var opts = { msTimeout: 2000, foo: 'bar', not: 'athing' }
      var expectedOpts = { msTimeout: 2000 }
      server.setTask(queue, worker, opts)
      assert.deepEqual(server._workerOptions[queue], expectedOpts)
    })
  })

  describe('setAllTasks', function () {
    var queue = Object.keys(tasks)[0]

    beforeEach(function () {
      sinon.spy(server, 'setTask')
    })

    it('should set multiple tasks', function () {
      var numTasks = Object.keys(tasks).length
      server.setAllTasks(tasks)
      assert.equal(server.setTask.callCount, numTasks)
      assert.equal(Object.keys(server._tasks).length, numTasks)
    })

    describe('with option objects', function () {
      it('should throw if a task is not defined', function () {
        var tasks = {}
        tasks[queue] = { msTimeout: 2000 }
        assert.throws(function () {
          server.setAllTasks(tasks)
        }, /No task function defined/)
        assert.equal(server.setTask.callCount, 0)
      })

      it('should pass options when calling setTask', function () {
        var tasks = {}
        var opts = tasks[queue] = { task: noop, msTimeout: 2000 }
        server.setAllTasks(tasks)
        assert.ok(server.setTask.calledOnce)
        assert.deepEqual(server.setTask.firstCall.args[2], opts)
      })
    })
  })

  describe('start', function () {
    describe('without tasks', function () {
      it('should fail', function () {
        return assert.isRejected(server.start(), /handler not defined/)
      })
    })

    describe('with tasks', function () {
      beforeEach(function () { return server.setAllTasks(tasks) })

      it('should subscribe to all queues', function () {
        return assert.isFulfilled(server.start())
          .then(function () {
            assert.equal(server.hermes.subscribe.callCount, 2)
          })
      })

      it('should enqueue a function that creates workers', function () {
        return assert.isFulfilled(server.start())
          .then(function () {
            assert.equal(server.hermes.subscribe.callCount, 2)
            // get the function that was placed for the queue
            var fn = server.hermes.subscribe.getCall(0).args.pop()
            assert.isFunction(fn)
            assert.equal(Worker.create.callCount, 0)
            // call the function that was enqueued
            fn({}, noop)
            assert.equal(Worker.create.callCount, 1)
            var opts = Worker.create.getCall(0).args.pop()
            assert.deepEqual(opts, {
              queue: 'test-queue-01',
              job: {},
              task: worker,
              done: noop,
              log: server.log,
              errorCat: server.errorCat
            })
          })
      })

      it('should report start errors', function () {
        var startError = new Error("I don't want to...")
        server.hermes.connectAsync.returns(Promise.reject(startError))
        assert.isRejected(server.start())
          .then(function () {
            assert.ok(server.errorCat.report.calledWith(startError))
          })
      })
    })
  })

  describe('stop', function () {
    it('should close the hermes connection', function () {
      return assert.isFulfilled(server.stop())
        .then(function () {
          assert.ok(server.hermes.closeAsync.calledOnce)
        })
    })

    it('should report and rethrow stop errors', function () {
      var closeError = new Error('Hermes is tired...')
      server.hermes.closeAsync.returns(Promise.reject(closeError))
      return assert.isRejected(server.stop())
        .then(function () {
          assert.ok(server.errorCat.report.calledWith(closeError))
        })
    })
  })
})<|MERGE_RESOLUTION|>--- conflicted
+++ resolved
@@ -1,15 +1,8 @@
 'use strict'
 
-<<<<<<< HEAD
 var chai = require('chai')
-chai.use(require('chai-as-promised'))
 var assert = chai.assert
 var sinon = require('sinon')
-=======
-var chai = require('chai');
-var assert = chai.assert;
-var sinon = require('sinon');
->>>>>>> 4912c6e0
 
 var Promise = require('bluebird')
 var hermes = require('runnable-hermes')
@@ -212,53 +205,43 @@
     it('should call `_subscribe` for each queue', function () {
       return assert.isFulfilled(server._subscribeAll())
         .then(function () {
-<<<<<<< HEAD
           assert.ok(server._subscribe.calledTwice)
           assert.ok(server._subscribe.calledWith('a'))
           assert.ok(server._subscribe.calledWith('b'))
-          done()
-        })
-        .catch(done)
-    })
-  })
-=======
-          assert.ok(server._subscribe.calledTwice);
-          assert.ok(server._subscribe.calledWith('a'));
-          assert.ok(server._subscribe.calledWith('b'));
-        });
-    });
-  });
+        })
+    })
+  })
 
   describe('_unsubscribe', function () {
-    var server;
-    var queues = ['a'];
+    var server
+    var queues = ['a']
 
     beforeEach(function () {
       // runnable-hermes 6.1.0 introduced .getQueues
       sinon.stub(hermes, 'hermesSingletonFactory').returns({
         unsubscribe: sinon.stub().yieldsAsync(null),
         getQueues: sinon.stub().returns(queues)
-      });
-      server = new ponos.Server({ queues: queues });
-      server.setAllTasks({ a: noop });
-    });
+      })
+      server = new ponos.Server({ queues: queues })
+      server.setAllTasks({ a: noop })
+    })
 
     afterEach(function () {
-      hermes.hermesSingletonFactory.restore();
-    });
+      hermes.hermesSingletonFactory.restore()
+    })
 
     it('should apply the correct callback for the given queue', function () {
       return assert.isFulfilled(server._unsubscribe('a', null))
         .then(function () {
-          assert.ok(server.hermes.unsubscribe.calledOnce);
-          assert.ok(server.hermes.unsubscribe.calledWith('a'));
-        });
-    });
-  });
+          assert.ok(server.hermes.unsubscribe.calledOnce)
+          assert.ok(server.hermes.unsubscribe.calledWith('a'))
+        })
+    })
+  })
 
   describe('_unsubscribeAll', function () {
-    var server;
-    var queues = [ 'a', 'b' ];
+    var server
+    var queues = [ 'a', 'b' ]
 
     beforeEach(function () {
       // runnable-hermes 6.1.0 introduced .getQueues
@@ -266,24 +249,23 @@
         subscribe: noop,
         unsubscribe: noop,
         getQueues: sinon.stub().returns(queues)
-      });
-      server = new ponos.Server({ queues: queues });
-      sinon.stub(server, '_unsubscribe');
-      return server.setAllTasks({ a: noop, b: noop });
-    });
-
-    afterEach(function () { hermes.hermesSingletonFactory.restore(); });
+      })
+      server = new ponos.Server({ queues: queues })
+      sinon.stub(server, '_unsubscribe')
+      return server.setAllTasks({ a: noop, b: noop })
+    })
+
+    afterEach(function () { hermes.hermesSingletonFactory.restore() })
 
     it('should call `_unsubscribe` for each queue', function () {
       return assert.isFulfilled(server._unsubscribeAll())
         .then(function () {
-          assert.ok(server._unsubscribe.calledTwice);
-          assert.ok(server._unsubscribe.calledWith('a'));
-          assert.ok(server._unsubscribe.calledWith('b'));
-        });
-    });
-  });
->>>>>>> 4912c6e0
+          assert.ok(server._unsubscribe.calledTwice)
+          assert.ok(server._unsubscribe.calledWith('a'))
+          assert.ok(server._unsubscribe.calledWith('b'))
+        })
+    })
+  })
 
   describe('_runWorker', function () {
     var server
