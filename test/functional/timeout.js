'use strict'

<<<<<<< HEAD
var chai = require('chai')
chai.use(require('chai-as-promised'))
var assert = chai.assert
var sinon = require('sinon')
=======
var chai = require('chai');
var assert = chai.assert;
var sinon = require('sinon');
>>>>>>> 4912c6e0

// Ponos Tooling
var ponos = require('../../')
var TimeoutError = require('bluebird').TimeoutError
var testWorker = require('./fixtures/timeout-worker')
var testWorkerEmitter = testWorker.emitter

// require the Worker class so we can verify the task is running
var _Worker = require('../../lib/worker')
// require the error module so we can see the error printed
var _Bunyan = require('bunyan')

/*
 *  In this example, we are going to have a job handler that times out at
 *  decreasing intervals, throwing TimeoutErrors, until it passes.
 */
describe('Basic Timeout Task', function () {
  var server
  before(function (done) {
    sinon.spy(_Worker.prototype, 'run')
    sinon.spy(_Bunyan.prototype, 'warn')
    var tasks = {
      'ponos-test:one': testWorker
    }
    server = new ponos.Server({ queues: Object.keys(tasks) })
    server.setAllTasks(tasks).start()
      .then(function () {
        assert.notOk(_Worker.prototype.run.called, '.run should not be called')
        done()
      })
      .catch(done)
  })
  after(function (done) {
    server.stop()
      .then(function () {
        _Worker.prototype.run.restore()
        _Bunyan.prototype.warn.restore()
        done()
      })
  })

  var job = {
    eventName: 'did-not-time-out',
    message: 'hello world'
  }

  describe('with a timeout', function () {
    this.timeout(3500)
    var prevTimeout
    before(function () {
      prevTimeout = process.env.WORKER_TIMEOUT
      process.env.WORKER_TIMEOUT = 1000
    })
    after(function () { process.env.WORKER_TIMEOUT = prevTimeout })

    it('should fail twice and pass the third time', function (done) {
      testWorkerEmitter.on('did-not-time-out', function () {
        // process.nextTick so the worker can resolve
        // NOTE(bryan): I found nextTick to be more consistant than setTimeout
        process.nextTick(function () {
          // this signals to us that we are done!
          assert.ok(_Worker.prototype.run.calledThrice, '.run called thrice')
          /*
           *  We can get the promise and assure that it was fulfilled!
           *  It was run three times and all three should be fulfilled.
           */
          ;[
            _Worker.prototype.run.firstCall.returnValue,
            _Worker.prototype.run.secondCall.returnValue,
            _Worker.prototype.run.thirdCall.returnValue
          ].forEach(function (p) { assert.isFulfilled(p) })
          /*
           * and, make sure the error module has logged the TimeoutError twice
           * have to do a bit of weird filtering, but this is correct. Long
           * story short, log.warn is called a couple times, but we just want to
           * make sure the 'task timed out' message is just twice (the number of
           * times this worker failed).
           */
          var bunyanCalls = _Bunyan.prototype.warn.args
          var errors = bunyanCalls.reduce(function (memo, args) {
            var checkArgs = args.filter(function (arg) {
              return /task timed out/i.test(arg)
            })
            if (checkArgs.length) { memo.push(args.shift().err) }
            return memo
          }, [])
          errors.forEach(function (err) {
<<<<<<< HEAD
            assert.instanceOf(err, TimeoutError)
          })
          done()
        }, 50)
      })
=======
            assert.instanceOf(err, TimeoutError);
          });
          done();
        });
      });
>>>>>>> 4912c6e0

      server.hermes.publish('ponos-test:one', job)
    })
  })
})<|MERGE_RESOLUTION|>--- conflicted
+++ resolved
@@ -1,15 +1,8 @@
 'use strict'
 
-<<<<<<< HEAD
 var chai = require('chai')
-chai.use(require('chai-as-promised'))
 var assert = chai.assert
 var sinon = require('sinon')
-=======
-var chai = require('chai');
-var assert = chai.assert;
-var sinon = require('sinon');
->>>>>>> 4912c6e0
 
 // Ponos Tooling
 var ponos = require('../../')
@@ -97,19 +90,11 @@
             return memo
           }, [])
           errors.forEach(function (err) {
-<<<<<<< HEAD
             assert.instanceOf(err, TimeoutError)
           })
           done()
-        }, 50)
+        })
       })
-=======
-            assert.instanceOf(err, TimeoutError);
-          });
-          done();
-        });
-      });
->>>>>>> 4912c6e0
 
       server.hermes.publish('ponos-test:one', job)
     })
